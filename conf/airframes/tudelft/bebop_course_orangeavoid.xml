<!DOCTYPE airframe SYSTEM "../airframe.dtd">

<airframe name="bebop_avoider">
  <description>Vision Course TUDelft V2019
  </description>


  <firmware name="rotorcraft">
    <target name="ap" board="bebop">
      <define name="VIDEO_CAPTURE_PATH" value="/data/ftp/internal_000/images"/>
      <define name="LOGGER_FILE_PATH" value="/data/ftp/internal_000/log"/>
      <define name="MT9V117_TARGET_FPS" value="20"/>
      
      <!-- Detect orange -->
      <define name="COLOR_OBJECT_DETECTOR_LUM_MIN1" value="30"/>
      <define name="COLOR_OBJECT_DETECTOR_LUM_MAX1" value="190"/>
      <define name="COLOR_OBJECT_DETECTOR_CB_MIN1" value="70"/>
      <define name="COLOR_OBJECT_DETECTOR_CB_MAX1" value="130"/>
      <define name="COLOR_OBJECT_DETECTOR_CR_MIN1" value="150"/>
      <define name="COLOR_OBJECT_DETECTOR_CR_MAX1" value="190"/>

      <!-- Detect green/floor -->
      <define name="COLOR_OBJECT_DETECTOR_LUM_MIN2" value="90"/>  
      <define name="COLOR_OBJECT_DETECTOR_LUM_MAX2" value="185"/>
      <define name="COLOR_OBJECT_DETECTOR_CB_MIN2" value="75"/>
      <define name="COLOR_OBJECT_DETECTOR_CB_MAX2" value="105"/>
      <define name="COLOR_OBJECT_DETECTOR_CR_MIN2" value="130"/>
      <define name="COLOR_OBJECT_DETECTOR_CR_MAX2" value="160"/>
      
      <!-- <define name="COLOR_OBJECT_DETECTOR_LUM_MIN2" value="80"/>  
      <define name="COLOR_OBJECT_DETECTOR_LUM_MAX2" value="190"/>
      <define name="COLOR_OBJECT_DETECTOR_CB_MIN2" value="75"/>
      <define name="COLOR_OBJECT_DETECTOR_CB_MAX2" value="105"/>
      <define name="COLOR_OBJECT_DETECTOR_CR_MIN2" value="130"/>
      <define name="COLOR_OBJECT_DETECTOR_CR_MAX2" value="160"/> -->
    </target>
    <target name="nps" board="pc">
      <module name="fdm" type="gazebo"/>
      <define name="VIDEO_CAPTURE_PATH" value="/tmp/paparazzi/images"/>
      <define name="LOGGER_FILE_PATH" value="/tmp/paparazzi/log"/>
      
      <!-- Detect orange -->
      <define name="COLOR_OBJECT_DETECTOR_LUM_MIN1" value="41"/>
      <define name="COLOR_OBJECT_DETECTOR_LUM_MAX1" value="183"/>
      <define name="COLOR_OBJECT_DETECTOR_CB_MIN1" value="53"/>
      <define name="COLOR_OBJECT_DETECTOR_CB_MAX1" value="121"/>
      <define name="COLOR_OBJECT_DETECTOR_CR_MIN1" value="134"/>
      <define name="COLOR_OBJECT_DETECTOR_CR_MAX1" value="249"/>

      <!-- Detect green/floor -->
      <define name="COLOR_OBJECT_DETECTOR_LUM_MIN2" value="0"/>
      <define name="COLOR_OBJECT_DETECTOR_LUM_MAX2" value="255"/>
      <define name="COLOR_OBJECT_DETECTOR_CB_MIN2" value="0"/>
      <define name="COLOR_OBJECT_DETECTOR_CB_MAX2" value="110"/>
      <define name="COLOR_OBJECT_DETECTOR_CR_MIN2" value="0"/>
      <define name="COLOR_OBJECT_DETECTOR_CR_MAX2" value="130"/>
    </target>
    
    <define name="ARRIVED_AT_WAYPOINT" value="0.5"/><!-- Detect arrival at waypoint when within 0.5m -->

  <!-- Subsystem section -->
    <module name="telemetry" type="transparent_udp"/>
    <module name="radio_control" type="datalink"/>
    <module name="motor_mixing"/>
    <module name="actuators" type="bebop"/>
    <module name="imu" type="bebop"/>
    <module name="gps" type="datalink"/>
    <module name="stabilization" type="indi_simple"/>
    <module name="stabilization" type="rate_indi"/>
    <module name="ahrs" type="int_cmpl_quat">
      <configure name="USE_MAGNETOMETER" value="FALSE"/>
      <define name="AHRS_USE_GPS_HEADING" value="TRUE"/>
    </module>
    <module name="ins" type="extended"/>

    <module name="logger_file"/>

    <!-- Video/Camera modules -->
    <module name="bebop_cam"/>
    <!--module name="bebop_ae_awb">
      <define name="CV_AE_AWB_VERBOSE" value="0" />
    </module-->
    <module name="video_capture">
      <define name="VIDEO_CAPTURE_CAMERA" value="front_camera"/>
      <define name="VIDEO_CAPTURE_FPS" value="10"/>
    </module>
    <module name="cv_detect_color_object">
      <define name="COLOR_OBJECT_DETECTOR_CAMERA1" value="front_camera"/>
      <define name="COLOR_OBJECT_DETECTOR_FPS1" value="0"/>
      <define name="COLOR_OBJECT_DETECTOR_DRAW1" value="1"/>
    </module>
    <module name="orange_avoider">
      <define name="ORANGE_AVOIDER_VISUAL_DETECTION_ID" value="COLOR_OBJECT_DETECTION1_ID"/>
    </module>
    <module name="cv_opticflow">
      <define name="OPTICFLOW_CAMERA" value="front_camera"/>
<<<<<<< HEAD
      <define name="MAX_HORIZON" value="10"/>
      <define name="OPTICFLOW_MAX_TRACK_CORNERS" value="150"/>
=======
      <define name="MAX_HORIZON" value="65"/>
      <define name="OPTICFLOW_MAX_TRACK_CORNERS" value="100"/>
>>>>>>> 047e0038
      <define name="OPTICFLOW_SUBPIXEL_FACTOR" value="200"/>
      <define name="OPTICFLOW_CORNER_METHOD" value="0"/>
      <define name="OPTICFLOW_DEROTATION_CORRECTION_FACTOR_X" value="0.8"/>
      <define name="OPTICFLOW_DEROTATION_CORRECTION_FACTOR_Y" value="0.85"/>
<<<<<<< HEAD
      <define name="MAX_TRACK_CORNERS" value="10"/>
=======
      <define name="MAX_TRACK_CORNERS" value="30"/>
>>>>>>> 047e0038
    </module>
    <module name="video_rtp_stream">
      <define name="VIEWVIDEO_CAMERA" value="front_camera"/>
      <define name="VIEWVIDEO_CAMERA2" value="bottom_camera"/>
      <define name="VIEWVIDEO_DOWNSIZE_FACTOR" value="1"/>
      <define name="VIEWVIDEO_QUALITY_FACTOR" value="40"/>
    </module>
  </firmware>

  <commands>
    <axis name="PITCH" failsafe_value="0"/>
    <axis name="ROLL" failsafe_value="0"/>
    <axis name="YAW" failsafe_value="0"/>
    <axis name="THRUST" failsafe_value="6000"/>
  </commands>

  <servos driver="Default">
    <servo name="TOP_LEFT" no="0" min="3000" neutral="3000" max="9800" />
    <servo name="TOP_RIGHT" no="1" min="3000" neutral="3000" max="9800" />
    <servo name="BOTTOM_RIGHT" no="2" min="3000" neutral="3000" max="9800" />
    <servo name="BOTTOM_LEFT" no="3" min="3000" neutral="3000" max="9800" />
  </servos>

  <section name="MIXING" prefix="MOTOR_MIXING_">
    <define name="TRIM_ROLL" value="0"/>
    <define name="TRIM_PITCH" value="0"/>
    <define name="TRIM_YAW" value="0"/>
    <define name="TYPE" value="QUAD_X"/>
  </section>

  <command_laws>
    <call fun="motor_mixing_run(autopilot_get_motors_on(),FALSE,values)"/>
    <set servo="TOP_LEFT" value="motor_mixing.commands[MOTOR_FRONT_LEFT]"/>
    <set servo="TOP_RIGHT" value="motor_mixing.commands[MOTOR_FRONT_RIGHT]"/>
    <set servo="BOTTOM_RIGHT" value="motor_mixing.commands[MOTOR_BACK_RIGHT]"/>
    <set servo="BOTTOM_LEFT" value="motor_mixing.commands[MOTOR_BACK_LEFT]"/>
  </command_laws>

  <section name="BEBOP_FRONT_CAMERA" prefix="MT9F002_">
    <define name="OUTPUT_HEIGHT" value="520" />
    <define name="OUTPUT_WIDTH" value="240" />
    <define name="OFFSET_X" value="0.09" />
    <define name="ZOOM" value="1.25"/>
    <define name="GAIN_GREEN1" value="10.0"/>
    <define name="GAIN_GREEN2" value="10.0"/>
    <define name="GAIN_BLUE" value="12.5"/>
    <define name="GAIN_RED" value="9.0"/>
    <define name="TARGET_EXPOSURE" value="30" />
  </section>

  <section name="AIR_DATA" prefix="AIR_DATA_">
    <define name="CALC_AIRSPEED" value="FALSE"/>
    <define name="CALC_TAS_FACTOR" value="FALSE"/>
    <define name="CALC_AMSL_BARO" value="TRUE"/>
  </section>

  <section name="IMU" prefix="IMU_">
    <define name="BODY_TO_IMU_PHI" value="0." unit="deg"/>
    <define name="BODY_TO_IMU_THETA" value="0." unit="deg"/>
    <define name="BODY_TO_IMU_PSI" value="0." unit="deg"/>
    <!-- Magneto calibration -->
    <define name="MAG_X_NEUTRAL" value="0"/>
    <define name="MAG_Y_NEUTRAL" value="0"/>
    <define name="MAG_Z_NEUTRAL" value="0"/>
  </section>

  <!-- local magnetic field -->
  <!-- http://wiki.paparazziuav.org/wiki/Subsystem/ahrs#Local_Magnetic_Field -->
  <section name="AHRS" prefix="AHRS_">
    <!-- values used if no GPS fix, on 3D fix is update by geo_mag module -->
    <!-- Delft -->
    <define name="H_X" value="0.3892503"/>
    <define name="H_Y" value="0.0017972"/>
    <define name="H_Z" value="0.9211303"/>

    <define name="HEADING_UPDATE_GPS_MIN_SPEED" value="0"/>
    <define name="GRAVITY_HEURISTIC_FACTOR" value="0"/>
  </section>

  <section name="INS" prefix="INS_">
    <define name="SONAR_MAX_RANGE" value="2.2"/>

    <!-- Use GPS altitude measurments and set the R gain -->
    <define name="USE_GPS_ALT" value="1"/>
    <define name="VFF_R_GPS" value="0.01"/>
  </section>

  <section name="RC_SETPOINT" prefix="STABILIZATION_ATTITUDE_">
    <!-- setpoint limits for attitude stabilization rc flight -->
    <define name="SP_MAX_PHI" value="45" unit="deg"/>
    <define name="SP_MAX_THETA" value="45" unit="deg"/>
    <define name="SP_MAX_R" value="120" unit="deg/s"/>
    <define name="DEADBAND_A" value="0"/>
    <define name="DEADBAND_E" value="0"/>
    <define name="DEADBAND_R" value="50"/>
  </section>

  <section name="ATTITUDE_REFERENCE" prefix="STABILIZATION_ATTITUDE_">
    <!-- attitude reference generation model -->
    <define name="REF_OMEGA_P" value="450" unit="deg/s"/>
    <define name="REF_ZETA_P" value="0.9"/>
    <define name="REF_MAX_P" value="600." unit="deg/s"/>
    <define name="REF_MAX_PDOT" value="RadOfDeg(8000.)"/>

    <define name="REF_OMEGA_Q" value="450" unit="deg/s"/>
    <define name="REF_ZETA_Q" value="0.9"/>
    <define name="REF_MAX_Q" value="600." unit="deg/s"/>
    <define name="REF_MAX_QDOT" value="RadOfDeg(8000.)"/>

    <define name="REF_OMEGA_R" value="200" unit="deg/s"/>
    <define name="REF_ZETA_R" value="0.9"/>
    <define name="REF_MAX_R" value="300." unit="deg/s"/>
    <define name="REF_MAX_RDOT" value="RadOfDeg(4000.)"/>
  </section>

  <section name="STABILIZATION_ATTITUDE_INDI" prefix="STABILIZATION_INDI_">
    <!-- control effectiveness -->
    <define name="G1_P" value="0.0397"/>
    <define name="G1_Q" value="0.0299"/>
    <define name="G1_R" value="0.0014"/>
    <define name="G2_R" value="0.1219"/>

    <!-- reference acceleration for attitude control -->
    <define name="REF_ERR_P" value="600.0"/>
    <define name="REF_ERR_Q" value="600.0"/>
    <define name="REF_ERR_R" value="600.0"/>
    <define name="REF_RATE_P" value="28.0"/>
    <define name="REF_RATE_Q" value="28.0"/>
    <define name="REF_RATE_R" value="28.0"/>

    <!--Maxium yaw rate, to avoid instability-->
    <define name="MAX_R" value="120.0" unit="deg/s"/>

    <!-- second order filter parameters -->
    <define name="FILT_CUTOFF" value="8.0"/>
    <define name="ESTIMATION_FILT_CUTOFF" value="8.0"/>

    <!-- first order actuator dynamics -->
    <define name="ACT_DYN_P" value="0.1"/>
    <define name="ACT_DYN_Q" value="0.1"/>
    <define name="ACT_DYN_R" value="0.1"/>

    <!-- Adaptive Learning Rate -->
    <define name="USE_ADAPTIVE" value="FALSE"/>
    <define name="ADAPTIVE_MU" value="0.0001"/>
  </section>

  <section name="GUIDANCE_V" prefix="GUIDANCE_V_">
    <define name="HOVER_KP" value="283"/>
    <define name="HOVER_KD" value="82"/>
    <define name="HOVER_KI" value="20"/>
    <define name="NOMINAL_HOVER_THROTTLE" value="0.68"/>
    <define name="ADAPT_THROTTLE_ENABLED" value="TRUE"/>

    <define name="ADAPT_INITIAL_HOVER_THROTTLE" value="0.68" />
    <define name="ADAPT_MIN_HOVER_THROTTLE" value="0.55" />
    <define name="ADAPT_MAX_HOVER_THROTTLE" value="0.72" />
    <!-- <define name="ADAPT_NOISE_FACTOR" value="0.8" /> -->
  </section>

  <section name="GUIDANCE_H" prefix="GUIDANCE_H_">
    <!-- Good weather -->
    <define name="MAX_BANK" value="20" unit="deg"/>
    <define name="REF_MAX_SPEED" value="0.5" unit="m/s"/>
    <!-- Bad weather -->
    <!-- define name="MAX_BANK" value="32" unit="deg"/ -->
    <define name="PGAIN" value="120"/>
    <define name="DGAIN" value="230"/>
    <define name="IGAIN" value="40"/>
  </section>

  <section name="NAVIGATION" prefix="NAV_">
    <define name="CLIMB_VSPEED" value="1.0"/>
    <define name="DESCEND_VSPEED" value="-0.75"/>
  </section>

  <section name="SIMULATOR" prefix="NPS_">
    <define name="ACTUATOR_NAMES" value="nw_motor, ne_motor, se_motor, sw_motor" type="string[]"/>
    <define name="JSBSIM_MODEL" value="bebop" type="string"/>
    <define name="MT9F002_SENSOR_RES_DIVIDER" value="4"/>
  </section>
  <include href="conf/simulator/gazebo/airframes/bebop.xml"/>

  <section name="AUTOPILOT">
    <define name="MODE_STARTUP" value="AP_MODE_NAV"/>
    <define name="MODE_MANUAL" value="AP_MODE_ATTITUDE_DIRECT"/>
    <define name="MODE_AUTO1" value="AP_MODE_ATTITUDE_Z_HOLD"/>
    <define name="MODE_AUTO2" value="AP_MODE_NAV"/>

    <define name="NO_RC_THRUST_LIMIT" value="TRUE"/>
  </section>

  <section name="BAT">
    <define name="MILLIAMP_AT_FULL_THROTTLE" value="8700"/>
    <define name="CATASTROPHIC_BAT_LEVEL" value="9.9" unit="V"/>
    <define name="CRITIC_BAT_LEVEL" value="10.8" unit="V"/>
    <define name="LOW_BAT_LEVEL" value="11.1" unit="V"/>
    <define name="MAX_BAT_LEVEL" value="12.4" unit="V"/>
  </section>
</airframe>
<|MERGE_RESOLUTION|>--- conflicted
+++ resolved
@@ -94,22 +94,13 @@
     </module>
     <module name="cv_opticflow">
       <define name="OPTICFLOW_CAMERA" value="front_camera"/>
-<<<<<<< HEAD
-      <define name="MAX_HORIZON" value="10"/>
-      <define name="OPTICFLOW_MAX_TRACK_CORNERS" value="150"/>
-=======
       <define name="MAX_HORIZON" value="65"/>
       <define name="OPTICFLOW_MAX_TRACK_CORNERS" value="100"/>
->>>>>>> 047e0038
       <define name="OPTICFLOW_SUBPIXEL_FACTOR" value="200"/>
       <define name="OPTICFLOW_CORNER_METHOD" value="0"/>
       <define name="OPTICFLOW_DEROTATION_CORRECTION_FACTOR_X" value="0.8"/>
       <define name="OPTICFLOW_DEROTATION_CORRECTION_FACTOR_Y" value="0.85"/>
-<<<<<<< HEAD
-      <define name="MAX_TRACK_CORNERS" value="10"/>
-=======
       <define name="MAX_TRACK_CORNERS" value="30"/>
->>>>>>> 047e0038
     </module>
     <module name="video_rtp_stream">
       <define name="VIEWVIDEO_CAMERA" value="front_camera"/>
