/*
 * Copyright (C) 2013 TU Delft Quatrotor Team 1
 *
 * This file is part of Paparazzi.
 *
 * Paparazzi is free software; you can redistribute it and/or modify
 * it under the terms of the GNU General Public License as published by
 * the Free Software Foundation; either version 2, or (at your option)
 * any later version.
 *
 * Paparazzi is distributed in the hope that it will be useful,
 * but WITHOUT ANY WARRANTY; without even the implied warranty of
 * MERCHANTABILITY or FITNESS FOR A PARTICULAR PURPOSE.  See the
 * GNU General Public License for more details.
 *
 * You should have received a copy of the GNU General Public License
 * along with Paparazzi; see the file COPYING.  If not, write to
 * the Free Software Foundation, 59 Temple Place - Suite 330,
 * Boston, MA 02111-1307, USA.
 */

/**
 * @file boards/ardrone/baro_board.c
 * Paparazzi AR Drone 2 Baro Sensor implementation:.
 *
 * Based on BMP180 implementation by C. de Wagter.
 */

#include "subsystems/sensors/baro.h"
#include "subsystems/abi.h"
#include "baro_board.h"
#include "navdata.h"

// FIXME
#ifndef ARDRONE2_BARO_SENS
#define ARDRONE2_BARO_SENS 1.0
#endif

#ifndef ARDRONE2_BARO_SENDER_ID
#define ARDRONE2_BARO_SENDER_ID 13
#endif


#define BMP180_OSS 0  // Parrot ARDrone uses no oversampling

void baro_init(void) {}

void baro_periodic(void) {}

static inline int32_t baro_apply_calibration(int32_t raw)
{
  int32_t b6 = ((int32_t)baro_calibration.b5) - 4000L;
  int32_t x1 = (((int32_t)baro_calibration.b2) * (b6 * b6 >> 12)) >> 11;
  int32_t x2 = ((int32_t)baro_calibration.ac2) * b6 >> 11;
  int32_t x3 = x1 + x2;
  int32_t b3 = (((((int32_t)baro_calibration.ac1) * 4 + x3) << BMP180_OSS) + 2)/4;
  x1 = ((int32_t)baro_calibration.ac3) * b6 >> 13;
  x2 = (((int32_t)baro_calibration.b1) * (b6 * b6 >> 12)) >> 16;
  x3 = ((x1 + x2) + 2) >> 2;
  uint32_t b4 = (((int32_t)baro_calibration.ac4) * (uint32_t) (x3 + 32768L)) >> 15;
  uint32_t b7 = (raw - b3) * (50000L >> BMP180_OSS);
  int32_t p = b7 < 0x80000000L ? (b7 * 2) / b4 : (b7 / b4) * 2;
  x1 = (p >> 8) * (p >> 8);
  x1 = (x1 * 3038UL) >> 16;
  x2 = (-7357L * p) >> 16;
  int32_t press = p + ((x1 + x2 + 3791L) >> 4);
  // Zero at sealevel
  return press;
}

static inline int32_t baro_apply_calibration_temp(int32_t tmp_raw)
{
  int32_t x1 = ((tmp_raw - ((int32_t)baro_calibration.ac6)) * ((int32_t)baro_calibration.ac5)) >> 15;
  int32_t x2 = (((int32_t)baro_calibration.mc) << 11) / (x1 + ((int32_t)baro_calibration.md));
  baro_calibration.b5 = x1 + x2;
  return (baro_calibration.b5 + 8) >> 4;
}

void ardrone_baro_event(void)
{
<<<<<<< HEAD
  if (navdata_baro_available) {
    if (baro_calibrated) {
      // first read temperature because pressure calibration depends on temperature
      // TODO send Temperature message
      baro_apply_calibration_temp(navdata->temperature_pressure);
      // FIXME apply correct sensitivity here
      float pressure = ARDRONE2_BARO_SENS*(float)baro_apply_calibration(navdata->pressure);
      AbiSendMsgBARO_ABS(ARDRONE2_BARO_SENDER_ID, &pressure);
=======
}

void process_ardrone_baro(void)
{
  if(baro.status == BS_RUNNING) {
    // first read temperature because pressure calibration depends on temperature
    baro.differential = baro_apply_calibration_temp(navdata.temperature_pressure);   // We store the temperature in Baro-Diff
    baro.absolute = baro_apply_calibration(navdata.pressure);
  }
  else {
    if (baro_calibrated == TRUE) {
      baro.status = BS_RUNNING;
>>>>>>> 281422fa
    }
    navdata_baro_available = FALSE;
  }
}<|MERGE_RESOLUTION|>--- conflicted
+++ resolved
@@ -31,10 +31,6 @@
 #include "baro_board.h"
 #include "navdata.h"
 
-// FIXME
-#ifndef ARDRONE2_BARO_SENS
-#define ARDRONE2_BARO_SENS 1.0
-#endif
 
 #ifndef ARDRONE2_BARO_SENDER_ID
 #define ARDRONE2_BARO_SENDER_ID 13
@@ -78,29 +74,13 @@
 
 void ardrone_baro_event(void)
 {
-<<<<<<< HEAD
   if (navdata_baro_available) {
     if (baro_calibrated) {
       // first read temperature because pressure calibration depends on temperature
       // TODO send Temperature message
-      baro_apply_calibration_temp(navdata->temperature_pressure);
-      // FIXME apply correct sensitivity here
-      float pressure = ARDRONE2_BARO_SENS*(float)baro_apply_calibration(navdata->pressure);
+      baro_apply_calibration_temp(navdata.temperature_pressure);
+      float pressure = (float)baro_apply_calibration(navdata.pressure);
       AbiSendMsgBARO_ABS(ARDRONE2_BARO_SENDER_ID, &pressure);
-=======
-}
-
-void process_ardrone_baro(void)
-{
-  if(baro.status == BS_RUNNING) {
-    // first read temperature because pressure calibration depends on temperature
-    baro.differential = baro_apply_calibration_temp(navdata.temperature_pressure);   // We store the temperature in Baro-Diff
-    baro.absolute = baro_apply_calibration(navdata.pressure);
-  }
-  else {
-    if (baro_calibrated == TRUE) {
-      baro.status = BS_RUNNING;
->>>>>>> 281422fa
     }
     navdata_baro_available = FALSE;
   }
