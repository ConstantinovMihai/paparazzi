--- conflicted
+++ resolved
@@ -260,11 +260,7 @@
         }
     }
 
-<<<<<<< HEAD
-    PRINT(" used samples left: %d; used samples right: %d\n", used_samples_left, used_samples_right);
-=======
     // PRINT(" used samples left: %d; used samples right: %d\n", used_samples_left, used_samples_right);
->>>>>>> 047e0038
 
 //    if (used_samples_left < 1 || used_samples_right < 1){
 //        return 0.f;
@@ -280,11 +276,7 @@
     }
     divs_sum_difference = divs_sum_left_mean - divs_sum_right_mean;
 
-<<<<<<< HEAD
-    PRINT(" divs left: %lf; divs right: %lf\n", divs_sum_left_mean, divs_sum_right_mean);
-=======
     // PRINT(" divs left: %lf; divs right: %lf\n", divs_sum_left_mean, divs_sum_right_mean);
->>>>>>> 047e0038
 
    // PRINT("divs_sum_left_mean: %f; divs_sum_right_mean: %f; divs_sum_difference: %f", divs_sum_left_mean, divs_sum_right_mean, divs_sum_difference);
 
