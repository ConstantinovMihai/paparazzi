/*
 * Copyright (C) Roland Meertens
 *
 * This file is part of Paparazzi
 *
 * Paparazzi is free software; you can redistribute it and/or modify
 * it under the terms of the GNU General Public License as published by
 * the Free Software Foundation; either version 2, or (at your option)
 * any later version.
 *
 * Paparazzi is distributed in the hope that it will be useful,
 * but WITHOUT ANY WARRANTY; without even the implied warranty of
 * MERCHANTABILITY or FITNESS FOR A PARTICULAR PURPOSE.  See the
 * GNU General Public License for more details.
 *
 * You should have received a copy of the GNU General Public License
 * along with Paparazzi; see the file COPYING.  If not, see
 * <http://www.gnu.org/licenses/>.
 */

/**
 * @file "modules/orange_avoider/orange_avoider.c"
 * @author Roland Meertens
 * @edit by Group 5 for the course (AE4317) Autonomous Flight of Micro Air Vehicles 
 * @year 2022/2023  
 *
 * This module is used in combination with a color filter (cv_detect_color_object.c), optic flow (opticflow_module.c), 
 * and the navigation mode of the autopilot.
 *
 * The avoidance strategy is to simply count the total number of orange pixels. When above a certain percentage threshold,
 * (given by color_count_frac) we assume that there is an obstacle and we turn. The same principle is applied but then 
 * using the divergence difference value between left and right of image (div_diff) and the divergence threshold (divergence_threshold).
 *
 */

#include "modules/orange_avoider/orange_avoider.h"
#include "firmwares/rotorcraft/navigation.h"
#include "generated/airframe.h"
#include "state.h"
#include "modules/core/abi.h"
#include <time.h>
#include <stdio.h>

#define NAV_C // needed to get the nav functions like Inside...
#include "generated/flight_plan.h"

#define ORANGE_AVOIDER_VERBOSE TRUE

#define PRINT(string,...) fprintf(stderr, "[orange_avoider->%s()] " string,__FUNCTION__ , ##__VA_ARGS__)
#if ORANGE_AVOIDER_VERBOSE
#define VERBOSE_PRINT PRINT
#else
#define VERBOSE_PRINT(...)
#endif
FILE *Green_Distance_Count;

//////////////////////////////////////////////////////////////////////////////////////////////////////////////////////
                                    ////// DEFINE SETTINGS AND VARIABLES //////
//////////////////////////////////////////////////////////////////////////////////////////////////////////////////////
////// BUILT-IN FUNCTIONS DEFINITION //////
static uint8_t moveWaypointForward(uint8_t waypoint, float distanceMeters);
static uint8_t calculateForwards(struct EnuCoor_i *new_coor, float distanceMeters);
static uint8_t moveWaypoint(uint8_t waypoint, struct EnuCoor_i *new_coor);
static uint8_t increase_nav_heading(float incrementDegrees);
uint8_t chooseRandomIncrementAvoidance(void);

////// STATES AND VARIABLE DEFINITION AND INITIALISATION //////
enum navigation_state_t {
  SAFE,
  SEARCH_SAFE_HEADING,
  TURN_AROUND,
  OUT_OF_BOUNDS,
};

// Add sub state for search safe heading to make it clear which detection method called the state
enum search_safe_heading_state_t {
  ORANGE,
  GREEN,
  OPTICAL_FLOW,
  DIV_DIFF
};

enum navigation_state_t navigation_state = SEARCH_SAFE_HEADING;
enum search_safe_heading_state_t search_safe_heading_state = ORANGE;

// Orange avoider:
int32_t color_count = 0;                                 // orange color count from color filter for obstacle detection
float oa_color_count_frac = 0.18f;

// // Green detector:
// int32_t floor_count = 0;                                 // green color count from color filter for floor detection
float oa_floor_count_frac = 0.065f;                       // floor detection threshold as a fraction of total of image

int32_t safe_heading_green = 0;                          // safe heading for green detection

float div_size = 0;                                      // divergence size from optical flow for obstacle detection
float divergence_threshold = 0.0085;                      // threshold for the divergence value for optical flow object detection

double div_diff = 0.f;                                    // divergence difference between right and left half of image to determine whether there is an obstacle in left or right half of image -> see size_divergence.c
double divergence_difference_threshold = 600;             // threshold for the divergence difference value for optical flow object detection

int16_t obstacle_free_confidence_orange = 0;             // a measure of how certain we are that the way ahead is safe for orange detection
int16_t obstacle_free_confidence_opticalflow = 0;        // a measure of how certain we are that the way ahead is safe for optical flow
int16_t obstacle_free_confidence_div_diff = 0;           // a measure of how certain we are that the divergence difference is safe for optical flow
const int16_t max_trajectory_confidence_orange = 5;      // number of consecutive negative object detections to be sure we are obstacle free for orange detection
const int16_t max_trajectory_confidence_opticalflow = 5; // number of consecutive negative object detections to be sure we are obstacle free for optical flow detection
const int32_t max_trajectory_confidence_div_diff = 5;    // number of consecutive negative object detections to be sure we are obstacle free for optical flow detection

// Distances:
float maxDistance = 0.8;                                 // max waypoint displacement [m]
// float heading_increment_CCW = -8.f;                     // CCW heading angle increment [deg]
// float heading_increment_TurnAround = 8.f;               // Turn 180 [deg] CW in 45 [deg] increments to go back

// Heading:
float heading_increment = 0.f;                          // heading angle increment [deg]
const float heading_magnitude = 15.f;                        // heading angle magnitude [deg]
float heading_increment_OOB = 1.f * heading_magnitude; // CW heading angle increment [deg]

// COUNTER:
int16_t C_ROBUSTNESS = 0;
int16_t C_DIV_DIFF_MAX_ANGLE_TURN;

// Debugging:
enum navigation_state_t previous_state = SAFE;           // previous state

/*
 * This next section defines an ABI messaging event (http://wiki.paparazziuav.org/wiki/ABI), necessary
 * any time data calculated in another module needs to be accessed. Including the file where this external
 * data is defined is not enough, since modules are executed parallel to each other, at different frequencies,
 * in different threads. The ABI event is triggered every time new data is sent out, and as such the function
 * defined in this file does not need to be explicitly called, only bound in the init function
 */

////// ABI MESSAGES //////
//// Receive ABI message from cv_detect_color_object.c, where the quality value is of interest
#ifndef ORANGE_AVOIDER_VISUAL_DETECTION_ID
#define ORANGE_AVOIDER_VISUAL_DETECTION_ID ABI_BROADCAST
#endif
static abi_event color_detection_ev;
static void color_detection_cb(uint8_t __attribute__((unused)) sender_id,
                               int16_t __attribute__((unused)) pixel_x, 
                               int16_t __attribute__((unused)) pixel_y,
                               int16_t __attribute__((unused)) pixel_width, 
                               int16_t __attribute__((unused)) pixel_height,
                               int32_t quality, 
                               int32_t direction, 
                               int32_t __attribute__((unused)) floor_color_count_img_segment,
                               int16_t __attribute__((unused)) extra)
{
  color_count = quality;
  // PRINT("[ORANGE] color_count: %d", color_count);
  safe_heading_green = direction;
  // PRINT("RAN CB ORANGE");
  if (SPEED_LOCAL_COORD > 0.01) {
      Green_Distance_Count = fopen("green_dist_count.dat", "a+");
      fprintf(Green_Distance_Count, "%d \n",  (color_count, floor_color_count_img_segment));
      fclose(Green_Distance_Count);
  }

}

<<<<<<< HEAD
//// Receive ABI message from opticflow_module.c, where the divergence value is of interest
#ifndef OPTICAL_FLOW_ID
#define OPTICAL_FLOW_ID ABI_BROADCAST
#endif
static abi_event optical_flow_ev;
static void optical_flow_cb(uint8_t __attribute__((unused)) sender_id,
                            uint32_t __attribute__((unused)) stamp, 
                            int32_t __attribute__((unused)) flow_x,
                            int32_t __attribute__((unused)) flow_y,
                            int32_t __attribute__((unused)) flow_der_x,
                            int32_t __attribute__((unused)) flow_der_y,
                            float __attribute__((unused)) quality, 
                            float size_divergence,
                            double diff_divergence)
{
  div_size = size_divergence;
  div_diff = diff_divergence;
}
=======


// //// Receive ABI message from opticflow_module.c, where the divergence value is of interest
// #ifndef OPTICAL_FLOW_ID
// #define OPTICAL_FLOW_ID ABI_BROADCAST
// #endif
// static abi_event optical_flow_ev;
// static void optical_flow_cb(uint8_t __attribute__((unused)) sender_id,
//                             uint32_t __attribute__((unused)) stamp, 
//                             int32_t __attribute__((unused)) flow_x,
//                             int32_t __attribute__((unused)) flow_y,
//                             int32_t __attribute__((unused)) flow_der_x,
//                             int32_t __attribute__((unused)) flow_der_y,
//                             float __attribute__((unused)) quality, 
//                             float size_divergence,
//                             double diff_divergence) 
// {
//   div_size = size_divergence;
//   div_diff = diff_divergence;
// }
>>>>>>> d039d9c5

//////////////////////////////////////////////////////////////////////////////////////////////////////////////////////
                                    ////// RUN AUTOPILOT INIT FUNCTION //////
//////////////////////////////////////////////////////////////////////////////////////////////////////////////////////
void orange_avoider_init(void)
{
  //// Initialise random values
  srand(time(NULL));

  //// Set the initial heading increment
  chooseRandomIncrementAvoidance();
  
  //// Bind the colorfilter callbacks to receive the color filter outputs
  AbiBindMsgVISUAL_DETECTION(ORANGE_AVOIDER_VISUAL_DETECTION_ID, &color_detection_ev, color_detection_cb);

  //// Bind the optical flow callbacks to receive the divergence values
  AbiBindMsgOPTICAL_FLOW(OPTICAL_FLOW_ID, &optical_flow_ev, optical_flow_cb);
}

//////////////////////////////////////////////////////////////////////////////////////////////////////////////////////
                                    ////// RUN AUTOPILOT PERIODIC FUNCTION //////
//////////////////////////////////////////////////////////////////////////////////////////////////////////////////////
/*
 * Function that checks it is safe to move forwards, and then moves a waypoint forward or changes the heading
 */
void orange_avoider_periodic(void)
{
  //// Only evaluate our state machine if we are flying
  if(!autopilot_in_flight()){
    return;
  }

  // Compute colour thresholds:
  int32_t color_count_threshold = oa_color_count_frac * front_camera.output_size.w * front_camera.output_size.h; // Front_camera defined in airframe xml, with the video_capture module

  ////// DETERMINE OBSTACLE FREE CONFIDENCE //////
  // Orange avoider
  if (color_count < color_count_threshold) {
    obstacle_free_confidence_orange++;
  } else {
    obstacle_free_confidence_orange -= 2; // Be more cautious with positive obstacle detections
  }

  if (div_size < divergence_threshold) {
    obstacle_free_confidence_opticalflow++;
  } else {
    obstacle_free_confidence_opticalflow -= 1; // Be more cautious with positive obstacle detections
  }

    // Div difference
  if (fabs(div_diff) < divergence_difference_threshold) {
    obstacle_free_confidence_div_diff++;
  } else {
    obstacle_free_confidence_div_diff -= 1; // Be more cautious with positive obstacle detections
  }

  // Bound obstacle_free_confidence_orange
  Bound(obstacle_free_confidence_orange, 0, max_trajectory_confidence_orange);

  // Bound obstacle_free_confidence_opticalflow
  Bound(obstacle_free_confidence_opticalflow, 0, max_trajectory_confidence_opticalflow);

  // Bound obstacle_free_confidence_div_diff
  Bound(obstacle_free_confidence_div_diff, 0, max_trajectory_confidence_div_diff);


  ////// PRINT DETECTION VALUES //////
  // PRINT("[ORANGE] Obstacle Free Confidence: %d; Orange Count: %d; Orange Threshold: %d \n", obstacle_free_confidence_orange, color_count, color_count_threshold); // Print visual detection pixel colour values and navigation state
  // PRINT("Optical Flow Detection: %d Orange Detection: %d Out of Bounds Detection: %d Obstacle Free Optic: %d Obstacle Free Orange: %d \n", opticalflow_detection, orange_detection, out_of_bounds_detection, obstacle_free_confidence_opticalflow, obstacle_free_confidence_orange); // Print optical flow and orange detection

  // PRINT("[GREEN] Counter No Green: %d; Green Count: %d; Green Threshold: %d \n", C_ROBUST_NO_GREEN, floor_count, floor_count_threshold); // Print visual detection pixel colour values.

  // Print safe heading green
  // PRINT("[GREEN] SafeSafe Heading: %d \n", safe_heading_green); // Print visual detection pixel colour values and navigation state

  // Print obstacle free confidence orange
  // PRINT("[OPTICAL_FLOW] Obstacle Free Confidence: %d; div_size: %lf \n", obstacle_free_confidence_opticalflow, div_size); // Print visual detection pixel colour values and navigation state

  // Print obstacle free confidence div_diff
  PRINT("[DIV_DIFF] CFDNCE: %d; div_diff: %f \n", obstacle_free_confidence_div_diff, div_diff);

  // Print current state and possible safe heading caller
  if (previous_state != navigation_state) {
    PRINT("[STATE] State: %d \n", navigation_state); // Print visual detection pixel colour values and navigation state
    previous_state = navigation_state;
  }
  // PRINT("[STATE] State: %d \n", navigation_state); // Print visual detection pixel colour values and navigation state

  // Distance waypoint moves ahead of drone -> compares both orange avoider and optical flow confidences followed by the maxDistance comparison and takes the min value out of all of them
  float moveDistance_temp = fminf(0.2f * obstacle_free_confidence_orange, 0.2f * obstacle_free_confidence_opticalflow);
  float moveDistance = fminf(maxDistance, moveDistance_temp);

  ////// NAVIGATION STATE MACHINE //////
  switch (navigation_state) {
    case SAFE:
      moveWaypointForward(WP_TRAJECTORY, 1.9f * moveDistance);
      
      if (!InsideObstacleZone(WaypointX(WP_TRAJECTORY), WaypointY(WP_TRAJECTORY))) 
      {
        navigation_state = OUT_OF_BOUNDS;
      } else if (obstacle_free_confidence_opticalflow == 0) {
        navigation_state = SEARCH_SAFE_HEADING;
        search_safe_heading_state = OPTICAL_FLOW;
      } else if (obstacle_free_confidence_div_diff == 0) {
        navigation_state = SEARCH_SAFE_HEADING;
        search_safe_heading_state = DIV_DIFF;
      } else if (safe_heading_green == 404) {
        navigation_state = TURN_AROUND;
      } else if (obstacle_free_confidence_orange == 0) {
        navigation_state = SEARCH_SAFE_HEADING;
        search_safe_heading_state = ORANGE;
      } else if (abs(safe_heading_green) == 1) {
        navigation_state = SEARCH_SAFE_HEADING;
        search_safe_heading_state = GREEN;
      } else {
          moveWaypointForward(WP_GOAL, moveDistance);
      }
      break;
    case SEARCH_SAFE_HEADING:
      // Stop
      guidance_h_set_body_vel(0, 0);

      // Check if we were previously out of bounds and fix the direction to CW if so
      if (F_WAS_OUT_OF_BOUNDS == true) {
        random_direction = 0;
        F_WAS_OUT_OF_BOUNDS = false;
        F_ALREADY_SEARCHING = true;
      }
      /////////////// ORANGE AVOIDER ///////////////
      // Check if we were already searching for a safe heading for orange avoider
      if (F_ALREADY_SEARCHING == false) {
        // If not, set the search_safe_heading flag
        F_ALREADY_SEARCHING = true;
        // Randomly decide whether to turn CW or CCW
        random_direction = rand() % 2;
      }

      // Increment the counter for the number of times the drone has been in the safe state
      C_ROBUSTNESS++;
      // PRINT("ROBUSTNESS (SAFE): %d \n", C_ROBUSTNESS);

      // If next state is to search for a safe heading, set the heading increment
      if (navigation_state == SEARCH_SAFE_HEADING) {
        // if (C_ROBUSTNESS < 1) {
          // navigation_state = SAFE;
        //} 
        // else {
          // PRINT("Robustness exceeded 10, going to search safe heading called by %d \n", search_safe_heading_state);
          chooseRandomIncrementAvoidance();
          // C_ROBUSTNESS = 0;
        // }
      }

      break;
    case SEARCH_SAFE_HEADING:
      if (previous_state != navigation_state) {
        PRINT("[STATE] Search Safe Heading [CALLED BY] %d", search_safe_heading_state);
      }

      // Stop
      guidance_h_set_body_vel(0, 0);

      switch (search_safe_heading_state) {
        case ORANGE:
          // Stop
          guidance_h_set_body_vel(0, 0);
          /////////////// ORANGE AVOIDER ///////////////
          if (obstacle_free_confidence_orange >= 3){
            navigation_state = SAFE;
          } else {
            // Turn if there is an obstacle detected with orange avoider
            increase_nav_heading(heading_increment);
          }
          break;
        case GREEN:
          // Stop
          guidance_h_set_body_vel(0, 0);
          /////////////// NO-GREEN DETECTOR ///////////////
          increase_nav_heading(safe_heading_green * heading_magnitude);
          // Turn if there is an obstacle detected with green detector
          if (abs(safe_heading_green) == 0) 
          {
            navigation_state = SAFE;
          }
          break;
        case OPTICAL_FLOW:
          // Stop
          guidance_h_set_body_vel(0, 0);
          /////////////// DIV_SIZE DETECTOR ///////////////
          increase_nav_heading(90.f);
          if (obstacle_free_confidence_opticalflow >= 3){ 
            navigation_state = SAFE;
          }
          break;
        case DIV_DIFF:
          // Stop
          guidance_h_set_body_vel(0, 0);
          /////////////// DIV_DIFF DETECTOR ///////////////
          if (div_diff >= 0.f) {
            increase_nav_heading(45.f);
          } else {
            increase_nav_heading(-45.f);
          }

          C_DIV_DIFF_MAX_ANGLE_TURN++;

          if (C_DIV_DIFF_MAX_ANGLE_TURN >= 2 || obstacle_free_confidence_div_diff >= 2) { 
            C_DIV_DIFF_MAX_ANGLE_TURN = 0;
            obstacle_free_confidence_div_diff = max_trajectory_confidence_div_diff;
            navigation_state = SAFE;
          }
          break;
        default:
          break;
      }

      /////////////// DIV DIFF ///////////////
      if (obstacle_free_confidence_div_diff >= 6) {
        navigation_state = SAFE;
      } else if (fabs(div_diff) > divergence_difference_threshold){
          obstacle_free_confidence_div_diff = 2;
          navigation_state = SAFE;
        increase_nav_heading(div_diff / fabs(div_diff) * 60.f);
      }
      
      break; 
    case RETURN:
      increase_nav_heading(90.f);                       // Turn around by 180 [deg] if unsure about divergence
      navigation_state = SAFE;
      break;
    case TURN_AROUND:
      // Stop
      guidance_h_set_body_vel(0, 0);
      
      // Turn CW
      increase_nav_heading(90.f);

      if (safe_heading_green != 404) {
        navigation_state = SAFE;
      }

      break;
    case OUT_OF_BOUNDS:
      // Stop
      guidance_h_set_body_vel(0, 0);
      
      // Turn CW
      increase_nav_heading(heading_increment_OOB);
      
      // Move waypoint forward
      moveWaypointForward(WP_TRAJECTORY, 2.1f);

      if (InsideObstacleZone(WaypointX(WP_TRAJECTORY), WaypointY(WP_TRAJECTORY))) {
        // Add offset to head back into arena
        increase_nav_heading(heading_increment_OOB);
        // Set confidence to 0
        obstacle_free_confidence_orange = 0;
        obstacle_free_confidence_opticalflow = 0;
        obstacle_free_confidence_div_diff = 0;
        // Set robustness counter to 0
        C_ROBUSTNESS = 0;
        // Assume there is an obstacle to be safe (just in case)
        navigation_state = SAFE;
        // search_safe_heading_state = ORANGE;
        // Set the heading increment to CW
        heading_increment = heading_increment_OOB;
        //PRINT("[STATE] SAFE [CALLED BY] OOB");
      }
      break;
    default:
      break; 
  }
  return;
}

////// INCREASE NAV HEADING //////
/*
 * Increases the NAV heading. Assumes heading is an INT32_ANGLE. It is bound in this function.
 */
uint8_t increase_nav_heading(float incrementDegrees)
{
  float new_heading = stateGetNedToBodyEulers_f()->psi + RadOfDeg(incrementDegrees);

  // normalize heading to [-pi, pi]
  FLOAT_ANGLE_NORMALIZE(new_heading);

  // set heading, declared in firmwares/rotorcraft/navigation.h
  // for performance reasons the navigation variables are stored and processed in Binary Fixed-Point format
  nav_heading = ANGLE_BFP_OF_REAL(new_heading);

  // VERBOSE_PRINT("Increasing heading to %f\n", DegOfRad(new_heading));
  return false;
}

////// WAYPOINT FORWARD POSITION MOVEMENT //////
/*
 * Calculates coordinates of distance forward and sets waypoint 'waypoint' to those coordinates
 */
uint8_t moveWaypointForward(uint8_t waypoint, float distanceMeters)
{
  struct EnuCoor_i new_coor;
  calculateForwards(&new_coor, distanceMeters);
  moveWaypoint(waypoint, &new_coor);
  return false;
}

////// FORWARD POSITION CALCULATION //////
/*
 * Calculates coordinates of a distance of 'distanceMeters' forward w.r.t. current position and heading
 */
uint8_t calculateForwards(struct EnuCoor_i *new_coor, float distanceMeters)
{
  float heading  = stateGetNedToBodyEulers_f()->psi;

  // Now determine where to place the waypoint you want to go to
  new_coor->x = stateGetPositionEnu_i()->x + POS_BFP_OF_REAL(sinf(heading) * (distanceMeters));
  new_coor->y = stateGetPositionEnu_i()->y + POS_BFP_OF_REAL(cosf(heading) * (distanceMeters));
  // VERBOSE_PRINT("Calculated %f m forward position. x: %f  y: %f based on pos(%f, %f) and heading(%f)\n", distanceMeters,	
  //               POS_FLOAT_OF_BFP(new_coor->x), POS_FLOAT_OF_BFP(new_coor->y),
  //               stateGetPositionEnu_f()->x, stateGetPositionEnu_f()->y, DegOfRad(heading));
  return false;
}

////// RE-ASSIGN WAYPOINT TO FORWARD POSITION //////
/*
 * Sets waypoint 'waypoint' to the coordinates of 'new_coor'
 */
uint8_t moveWaypoint(uint8_t waypoint, struct EnuCoor_i *new_coor)
{
  //VERBOSE_PRINT("Moving waypoint %d to x:%f y:%f\n", waypoint, POS_FLOAT_OF_BFP(new_coor->x), POS_FLOAT_OF_BFP(new_coor->y));
  waypoint_move_xy_i(waypoint, new_coor->x, new_coor->y);
  return false;
}

/*
 * Sets the variable 'heading_increment' randomly positive/negative
 */

uint8_t chooseRandomIncrementAvoidance()
{
  // Randomly choose CW or CCW avoiding direction
  if (rand() % 2 == 0) {
    heading_increment = 1.f * heading_magnitude;
  } else {
    heading_increment = -1.f * heading_magnitude;
  }
  // PRINT("New heading increment: %f\n", heading_increment);
  return false;
}<|MERGE_RESOLUTION|>--- conflicted
+++ resolved
@@ -159,7 +159,6 @@
 
 }
 
-<<<<<<< HEAD
 //// Receive ABI message from opticflow_module.c, where the divergence value is of interest
 #ifndef OPTICAL_FLOW_ID
 #define OPTICAL_FLOW_ID ABI_BROADCAST
@@ -178,28 +177,6 @@
   div_size = size_divergence;
   div_diff = diff_divergence;
 }
-=======
-
-
-// //// Receive ABI message from opticflow_module.c, where the divergence value is of interest
-// #ifndef OPTICAL_FLOW_ID
-// #define OPTICAL_FLOW_ID ABI_BROADCAST
-// #endif
-// static abi_event optical_flow_ev;
-// static void optical_flow_cb(uint8_t __attribute__((unused)) sender_id,
-//                             uint32_t __attribute__((unused)) stamp, 
-//                             int32_t __attribute__((unused)) flow_x,
-//                             int32_t __attribute__((unused)) flow_y,
-//                             int32_t __attribute__((unused)) flow_der_x,
-//                             int32_t __attribute__((unused)) flow_der_y,
-//                             float __attribute__((unused)) quality, 
-//                             float size_divergence,
-//                             double diff_divergence) 
-// {
-//   div_size = size_divergence;
-//   div_diff = diff_divergence;
-// }
->>>>>>> d039d9c5
 
 //////////////////////////////////////////////////////////////////////////////////////////////////////////////////////
                                     ////// RUN AUTOPILOT INIT FUNCTION //////
