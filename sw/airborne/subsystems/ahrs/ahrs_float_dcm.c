--- conflicted
+++ resolved
@@ -520,19 +520,7 @@
   float_rmat_of_eulers(&ltp_to_imu_rmat, &ahrs_impl.ltp_to_imu_euler);
   float_rmat_comp_inv(&ltp_to_body_rmat, &ltp_to_imu_rmat, body_to_imu_rmat);
 
-<<<<<<< HEAD
   stateSetNedToBodyRMat_f(&ltp_to_body_rmat);
-=======
-  // Some stupid lines of code for neutrals
-  struct FloatEulers ltp_to_body_euler;
-  float_eulers_of_rmat(&ltp_to_body_euler, &ltp_to_body_rmat);
-  ltp_to_body_euler.phi -= ins_roll_neutral;
-  ltp_to_body_euler.theta -= ins_pitch_neutral;
-  stateSetNedToBodyEulers_f(&ltp_to_body_euler);
-
-  // should be replaced at the end by:
-  //   stateSetNedToBodyRMat_f(&ltp_to_body_rmat);
->>>>>>> dd1746bd
 
 }
 
