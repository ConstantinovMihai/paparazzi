/*
 * Copyright (C) 2003-2006  Pascal Brisset, Antoine Drouin
 *
 * This file is part of paparazzi.
 *
 * paparazzi is free software; you can redistribute it and/or modify
 * it under the terms of the GNU General Public License as published by
 * the Free Software Foundation; either version 2, or (at your option)
 * any later version.
 *
 * paparazzi is distributed in the hope that it will be useful,
 * but WITHOUT ANY WARRANTY; without even the implied warranty of
 * MERCHANTABILITY or FITNESS FOR A PARTICULAR PURPOSE.  See the
 * GNU General Public License for more details.
 *
 * You should have received a copy of the GNU General Public License
 * along with paparazzi; see the file COPYING.  If not, write to
 * the Free Software Foundation, 59 Temple Place - Suite 330,
 * Boston, MA 02111-1307, USA.
 *
 */

/** \file downlink.h
 *  \brief Common code for AP and FBW telemetry
 *
 */

#ifndef DOWNLINK_H
#define DOWNLINK_H

#include <inttypes.h>

#include "generated/modules.h"
#include "messages.h"
#include "generated/airframe.h" // AC_ID is required

#if defined SITL

#ifdef SIM_UART
#include "sim_uart.h"
#include "subsystems/datalink/pprz_transport.h"
#include "subsystems/datalink/xbee.h"
#else /* SIM_UART */
/** Software In The Loop simulation uses IVY bus directly as the transport layer */
#include "ivy_transport.h"
#endif

#else /** SITL */

#include "subsystems/datalink/udp.h"
#include "subsystems/datalink/pprz_transport.h"
#include "subsystems/datalink/xbee.h"
#include "subsystems/datalink/w5100.h"
#if USE_SUPERBITRF
#include "subsystems/datalink/superbitrf.h"
#endif
#if USE_AUDIO_TELEMETRY
#include "subsystems/datalink/audio_telemetry.h"
#endif
#ifdef USE_USB_SERIAL
#include "mcu_periph/usb_serial.h"
#endif
<<<<<<< HEAD
#include "mcu_periph/uart.h"
=======

>>>>>>> 7c474917
#endif /** !SITL */

#ifndef DefaultChannel
#define DefaultChannel DOWNLINK_TRANSPORT
#endif

// FIXME are DOWNLINK_AP|FBW_DEVICE distinction really necessary ?
// by default use AP_DEVICE if nothing is set ?
#ifndef DOWNLINK_DEVICE
#define DOWNLINK_DEVICE DOWNLINK_AP_DEVICE
#endif

#ifndef DefaultDevice
#define DefaultDevice DOWNLINK_DEVICE
#endif

/** Counter of messages not sent because of unavailibity of the output buffer*/
extern uint8_t downlink_nb_ovrn;
extern uint16_t downlink_nb_bytes;
extern uint16_t downlink_nb_msgs;

/* Transport macros
 *
 * call transport functions from channel
 */
#define __Transport(dev, _x) dev##_x
#define _Transport(dev, _x) __Transport(dev, _x)
#define Transport(_chan, _fun) _Transport(_chan, _fun)


/** Set of macros for generated code (messages.h) from messages.xml */
/** 2 = ac_id + msg_id */
#define DownlinkIDsSize(_trans, _dev, _x) (_x+2)
#define DownlinkSizeOf(_trans, _dev, _x) Transport(_trans, SizeOf(_dev, DownlinkIDsSize(_trans, _dev, _x)))

#define DownlinkCheckFreeSpace(_trans, _dev, _x) Transport(_trans, CheckFreeSpace(_dev, (uint8_t)(_x)))

#define DownlinkPutUint8(_trans, _dev, _x) Transport(_trans, PutUint8(_dev, _x))

#define DownlinkPutInt8ByAddr(_trans, _dev, _x) Transport(_trans, PutInt8ByAddr(_dev, _x))
#define DownlinkPutUint8ByAddr(_trans, _dev, _x) Transport(_trans, PutUint8ByAddr(_dev, _x))
#define DownlinkPutInt16ByAddr(_trans, _dev, _x) Transport(_trans, PutInt16ByAddr(_dev, _x))
#define DownlinkPutUint16ByAddr(_trans, _dev, _x) Transport(_trans, PutUint16ByAddr(_dev, _x))
#define DownlinkPutInt32ByAddr(_trans, _dev, _x) Transport(_trans, PutInt32ByAddr(_dev, _x))
#define DownlinkPutUint32ByAddr(_trans, _dev, _x) Transport(_trans, PutUint32ByAddr(_dev, _x))
#define DownlinkPutFloatByAddr(_trans, _dev, _x) Transport(_trans, PutFloatByAddr(_dev, _x))

#define DownlinkPutDoubleByAddr(_trans, _dev, _x) Transport(_trans, PutDoubleByAddr(_dev, _x))

#define DownlinkPutFloatArray(_trans, _dev, _n, _x) Transport(_trans, PutFloatArray(_dev, _n, _x))
#define DownlinkPutDoubleArray(_trans, _dev, _n, _x) Transport(_trans, PutDoubleArray(_dev, _n, _x))
#define DownlinkPutInt16Array(_trans, _dev, _n, _x) Transport(_trans, PutInt16Array(_dev, _n, _x))
#define DownlinkPutUint16Array(_trans, _dev, _n, _x) Transport(_trans, PutUint16Array(_dev, _n, _x))
#define DownlinkPutInt32Array(_trans, _dev, _n, _x) Transport(_trans, PutInt32Array(_dev, _n, _x))
#define DownlinkPutUint32Array(_trans, _dev, _n, _x) Transport(_trans, PutUint32Array(_dev, _n, _x))
#define DownlinkPutUint8Array(_trans, _dev, _n, _x) Transport(_trans, PutUint8Array(_dev, _n, _x))

#define DownlinkOverrun(_trans, _dev) downlink_nb_ovrn++;
#define DownlinkCountBytes(_trans, _dev, _n) downlink_nb_bytes += _n;

#define DownlinkStartMessage(_trans, _dev, _name, msg_id, payload_len) { \
  downlink_nb_msgs++; \
  Transport(_trans, Header(_dev, DownlinkIDsSize(_trans, _dev, payload_len))); \
  Transport(_trans, PutUint8(_dev, AC_ID)); \
  Transport(_trans, PutNamedUint8(_dev, _name, msg_id)); \
}

#define DownlinkEndMessage(_trans, _dev) Transport(_trans, Trailer(_dev))

#endif /* DOWNLINK_H */<|MERGE_RESOLUTION|>--- conflicted
+++ resolved
@@ -60,11 +60,8 @@
 #ifdef USE_USB_SERIAL
 #include "mcu_periph/usb_serial.h"
 #endif
-<<<<<<< HEAD
 #include "mcu_periph/uart.h"
-=======
 
->>>>>>> 7c474917
 #endif /** !SITL */
 
 #ifndef DefaultChannel
