/*
 * Copyright (C) 2012-2013 Jean-Philippe Condomines, Gautier Hattenberger
 *
 * This file is part of paparazzi.
 *
 * paparazzi is free software; you can redistribute it and/or modify
 * it under the terms of the GNU General Public License as published by
 * the Free Software Foundation; either version 2, or (at your option)
 * any later version.
 *
 * paparazzi is distributed in the hope that it will be useful,
 * but WITHOUT ANY WARRANTY; without even the implied warranty of
 * MERCHANTABILITY or FITNESS FOR A PARTICULAR PURPOSE.  See the
 * GNU General Public License for more details.
 *
 * You should have received a copy of the GNU General Public License
 * along with paparazzi; see the file COPYING.  If not, see
 * <http://www.gnu.org/licenses/>.
 *
 */


/**
 * @file subsystems/ins/ins_float_invariant.c
 * @author Jean-Philippe Condomines <jp.condomines@gmail.com>
 *
 * INS using invariant filter.
 *
 * Only for fixedwing currenctly
 *
 */

#include "subsystems/ins/ins_float_invariant.h"

#include "subsystems/ahrs/ahrs_int_utils.h"
#include "subsystems/ahrs/ahrs_aligner.h"
#include "subsystems/ahrs.h"

#include "subsystems/ins.h"
#include "subsystems/gps.h"
#include "subsystems/imu.h"

#include "generated/airframe.h"
#include "generated/flight_plan.h"
#if INS_UPDATE_FW_ESTIMATOR
#include "firmwares/fixedwing/nav.h"
#endif

#include "math/pprz_algebra_float.h"
#include "math/pprz_algebra_int.h"
#include "math/pprz_rk_float.h"
#include "math/pprz_isa.h"

#include "subsystems/abi.h"
#include "state.h"

#include "led.h"

#include "mcu_periph/uart.h"
#include "messages.h"
#include "subsystems/datalink/downlink.h"

#if !INS_UPDATE_FW_ESTIMATOR && PERIODIC_TELEMETRY
#include "subsystems/datalink/telemetry.h"
static void send_ins_ref(void) {
  float foo = 0.;
  if (state.ned_initialized_i) {
    DOWNLINK_SEND_INS_REF(DefaultChannel, DefaultDevice,
        &state.ned_origin_i.ecef.x, &state.ned_origin_i.ecef.y, &state.ned_origin_i.ecef.z,
        &state.ned_origin_i.lla.lat, &state.ned_origin_i.lla.lon, &state.ned_origin_i.lla.alt,
        &state.ned_origin_i.hmsl, &foo);
  }
}
#endif


#if LOG_INVARIANT_FILTER
#include "sdLog.h"
#include "subsystems/chibios-libopencm3/chibios_sdlog.h"
bool_t log_started = FALSE;
#endif

/*------------- =*= Invariant Observers =*= -------------*
 *
 *             State vector :
 *
 *  x = [q0 q1 q2 q3 vx vy vz px py pz wb1 wb2 wb3 hb as]'
 *
 *             Dynamic model (dim = 15) :
 *
 *  x_qdot      = 0.5 * x_quat * ( x_rates - x_bias );
 *  x_Vdot      = A + 1/as (q * am * (q)-1);
 *  x_Xdot      = V;
 *  x_bias_dot  = 0;
 *  x_asdot     = 0;
 *  x_hbdot     = 0;
 *
 *             Observation model (dim = 10):
 *  yv  = V;
 *  yx  = X;
 *  yh  = <X,e3> - hb;
 *  yb  = (q)-1 *B * q;  (B : magnetometers)
 *
 *------------------------------------------------------*/

// Default values for the tuning gains
// Tuning parameter of speed error on attitude (e-2)
#ifndef INS_INV_LV
#define INS_INV_LV 2.
#endif
// Tuning parameter of mag error on attitude (e-2)
#ifndef INS_INV_LB
#define INS_INV_LB 6.
#endif
// Tuning parameter of horizontal speed error on speed
#ifndef INS_INV_MV
#define INS_INV_MV 8.
#endif
// Tuning parameter of vertical speed error on speed
#ifndef INS_INV_MVZ
#define INS_INV_MVZ 15.
#endif
// Tuning parameter of baro error on vertical speed
#ifndef INS_INV_MH
#define INS_INV_MH 0.2
#endif
// Tuning parameter of horizontal position error on position
#ifndef INS_INV_NX
#define INS_INV_NX 0.8
#endif
// Tuning parameter of vertical position error on position
#ifndef INS_INV_NXZ
#define INS_INV_NXZ 0.5
#endif
// Tuning parameter of baro error on vertical position
#ifndef INS_INV_NH
#define INS_INV_NH 1.2
#endif
// Tuning parameter of speed error on gyro biases (e-3)
#ifndef INS_INV_OV
#define INS_INV_OV 1.2
#endif
// Tuning parameter of mag error on gyro biases (e-3)
#ifndef INS_INV_OB
#define INS_INV_OB 1.
#endif
// Tuning parameter of speed error on accel biases (e-2)
#ifndef INS_INV_RV
#define INS_INV_RV 4.
#endif
// Tuning parameter of baro error on accel biases (vertical projection) (e-8)
#ifndef INS_INV_RH
#define INS_INV_RH 8.
#endif
// Tuning parameter of baro error on baro bias
#ifndef INS_INV_SH
#define INS_INV_SH 0.01
#endif


struct InsFloatInv ins_impl;

/* earth gravity model */
static const struct FloatVect3 A = { 0.f, 0.f, 9.81f };

/* earth magnetic model */
static const struct FloatVect3 B = { (float)(INS_H_X), (float)(INS_H_Y), (float)(INS_H_Z) };

/* barometer */
bool_t ins_baro_initialized;
// Baro event on ABI
#ifndef INS_BARO_ID
#if USE_BARO_BOARD
#define INS_BARO_ID BARO_BOARD_SENDER_ID
#else
#define INS_BARO_ID ABI_BROADCAST
#endif
#endif
PRINT_CONFIG_VAR(INS_BARO_ID)
abi_event baro_ev;
static void baro_cb(uint8_t sender_id, const float *pressure);

/* gps */
bool_t ins_gps_fix_once;

/* error computation */
static inline void error_output(struct InsFloatInv * _ins);

/* propagation model (called by runge-kutta library) */
static inline void invariant_model(float * o, const float * x, const int n, const float * u, const int m);


/** Right multiplication by a quaternion.
 * vi * q
 */
void float_quat_vmul_right(struct FloatQuat* mright, const struct FloatQuat* q,
                           struct FloatVect3* vi);


/* init state and measurements */
static inline void init_invariant_state(void) {
  // init state
  float_quat_identity(&ins_impl.state.quat);
  FLOAT_RATES_ZERO(ins_impl.state.bias);
  FLOAT_VECT3_ZERO(ins_impl.state.pos);
  FLOAT_VECT3_ZERO(ins_impl.state.speed);
  ins_impl.state.as = 1.0f;
  ins_impl.state.hb = 0.0f;

  // init measures
  FLOAT_VECT3_ZERO(ins_impl.meas.pos_gps);
  FLOAT_VECT3_ZERO(ins_impl.meas.speed_gps);
  ins_impl.meas.baro_alt = 0.0f;

  // init baro
  ins_baro_initialized = FALSE;
  ins_gps_fix_once = FALSE;
}

void ins_init() {

  // init position
#if INS_UPDATE_FW_ESTIMATOR
  struct UtmCoor_f utm0;
  utm0.north = (float)nav_utm_north0;
  utm0.east = (float)nav_utm_east0;
  utm0.alt = GROUND_ALT;
  utm0.zone = nav_utm_zone0;
  stateSetLocalUtmOrigin_f(&utm0);
  stateSetPositionUtm_f(&utm0);
#else
  struct LlaCoor_i llh_nav0; /* Height above the ellipsoid */
  llh_nav0.lat = NAV_LAT0;
  llh_nav0.lon = NAV_LON0;
  /* NAV_ALT0 = ground alt above msl, NAV_MSL0 = geoid-height (msl) over ellipsoid */
  llh_nav0.alt = NAV_ALT0 + NAV_MSL0;
  struct EcefCoor_i ecef_nav0;
  ecef_of_lla_i(&ecef_nav0, &llh_nav0);
  struct LtpDef_i ltp_def;
  ltp_def_from_ecef_i(&ltp_def, &ecef_nav0);
  ltp_def.hmsl = NAV_ALT0;
  stateSetLocalOrigin_i(&ltp_def);
#endif

  // Bind to BARO_ABS message
  AbiBindMsgBARO_ABS(INS_BARO_ID, &baro_ev, baro_cb);

  // init state and measurements
  init_invariant_state();

  // init gains
  ins_impl.gains.lv   = INS_INV_LV;
  ins_impl.gains.lb   = INS_INV_LB;
  ins_impl.gains.mv   = INS_INV_MV;
  ins_impl.gains.mvz  = INS_INV_MVZ;
  ins_impl.gains.mh   = INS_INV_MH;
  ins_impl.gains.nx   = INS_INV_NX;
  ins_impl.gains.nxz  = INS_INV_NXZ;
  ins_impl.gains.nh   = INS_INV_NH;
  ins_impl.gains.ov   = INS_INV_OV;
  ins_impl.gains.ob   = INS_INV_OB;
  ins_impl.gains.rv   = INS_INV_RV;
  ins_impl.gains.rh   = INS_INV_RH;
  ins_impl.gains.sh   = INS_INV_SH;

  ins.status = INS_UNINIT;
  ins_impl.reset = FALSE;

#if !INS_UPDATE_FW_ESTIMATOR && PERIODIC_TELEMETRY
  register_periodic_telemetry(DefaultPeriodic, "INS_REF", send_ins_ref);
#endif
}


void ins_reset_local_origin( void ) {
#if INS_UPDATE_FW_ESTIMATOR
  struct UtmCoor_f utm;
#ifdef GPS_USE_LATLONG
  /* Recompute UTM coordinates in this zone */
  struct LlaCoor_f lla;
  LLA_FLOAT_OF_BFP(lla, gps.lla_pos);
  utm.zone = (gps.lla_pos.lon/1e7 + 180) / 6 + 1;
  utm_of_lla_f(&utm, &lla);
#else
  utm.zone = gps.utm_pos.zone;
  utm.east = gps.utm_pos.east / 100.0f;
  utm.north = gps.utm_pos.north / 100.0f;
#endif
  // ground_alt
  utm.alt = gps.hmsl / 1000.0f;
  // reset state UTM ref
  stateSetLocalUtmOrigin_f(&utm);
#else
  struct LtpDef_i ltp_def;
  ltp_def_from_ecef_i(&ltp_def, &gps.ecef_pos);
  ltp_def.hmsl = gps.hmsl;
  stateSetLocalOrigin_i(&ltp_def);
#endif
}

void ins_reset_altitude_ref( void ) {
#if INS_UPDATE_FW_ESTIMATOR
  struct UtmCoor_f utm = state.utm_origin_f;
  utm.alt = gps.hmsl / 1000.0f;
  stateSetLocalUtmOrigin_f(&utm);
#else
  struct LlaCoor_i lla = {
    state.ned_origin_i.lla.lon,
    state.ned_origin_i.lla.lat,
    gps.lla_pos.alt
  };
  struct LtpDef_i ltp_def;
  ltp_def_from_lla_i(&ltp_def, &lla),
  ltp_def.hmsl = gps.hmsl;
  stateSetLocalOrigin_i(&ltp_def);
#endif
}

void ahrs_init(void) {
  ahrs.status = AHRS_UNINIT;
}

void ahrs_align(void)
{
  /* Compute an initial orientation from accel and mag directly as quaternion */
  ahrs_float_get_quat_from_accel_mag(&ins_impl.state.quat, &ahrs_aligner.lp_accel, &ahrs_aligner.lp_mag);

  /* use average gyro as initial value for bias */
  struct FloatRates bias0;
  RATES_COPY(bias0, ahrs_aligner.lp_gyro);
  RATES_FLOAT_OF_BFP(ins_impl.state.bias, bias0);

  // ins and ahrs are now running
  ahrs.status = AHRS_RUNNING;
  ins.status = INS_RUNNING;
}

<<<<<<< HEAD
void ahrs_propagate(float dt) {
  struct NedCoor_f accel;
=======
void ahrs_propagate(void) {
  struct FloatVect3 accel;
>>>>>>> dd1746bd
  struct FloatRates body_rates;

  // realign all the filter if needed
  // a complete init cycle is required
  if (ins_impl.reset) {
    ins_impl.reset = FALSE;
    ins.status = INS_UNINIT;
    ahrs.status = AHRS_UNINIT;
    init_invariant_state();
  }

  // fill command vector
  struct Int32Rates gyro_meas_body;
  struct Int32RMat *body_to_imu_rmat = orientationGetRMat_i(&imu.body_to_imu);
  int32_rmat_transp_ratemult(&gyro_meas_body, body_to_imu_rmat, &imu.gyro);
  RATES_FLOAT_OF_BFP(ins_impl.cmd.rates, gyro_meas_body);
  struct Int32Vect3 accel_meas_body;
  int32_rmat_transp_vmult(&accel_meas_body, body_to_imu_rmat, &imu.accel);
  ACCELS_FLOAT_OF_BFP(ins_impl.cmd.accel, accel_meas_body);

  // update correction gains
  error_output(&ins_impl);

  // propagate model
  struct inv_state new_state;
  runge_kutta_4_float((float*)&new_state,
      (float*)&ins_impl.state, INV_STATE_DIM,
      (float*)&ins_impl.cmd, INV_COMMAND_DIM,
      invariant_model, dt);
  ins_impl.state = new_state;

  // normalize quaternion
  FLOAT_QUAT_NORMALIZE(ins_impl.state.quat);

  // set global state
  stateSetNedToBodyQuat_f(&ins_impl.state.quat);
  RATES_DIFF(body_rates, ins_impl.cmd.rates, ins_impl.state.bias);
  stateSetBodyRates_f(&body_rates);
  stateSetPositionNed_f(&ins_impl.state.pos);
  stateSetSpeedNed_f(&ins_impl.state.speed);
  // untilt accel and remove gravity
  struct FloatQuat q_b2n;
  float_quat_invert(&q_b2n, &ins_impl.state.quat);
  float_quat_vmult(&accel, &q_b2n, &ins_impl.cmd.accel);
  VECT3_SMUL(accel, accel, 1. / (ins_impl.state.as));
  VECT3_ADD(accel, A);
  stateSetAccelNed_f((struct NedCoor_f*)&accel);

  //------------------------------------------------------------//

#if SEND_INVARIANT_FILTER
  struct FloatEulers eulers;
  FLOAT_EULERS_OF_QUAT(eulers, ins_impl.state.quat);
  RunOnceEvery(3,{
      DOWNLINK_SEND_INV_FILTER(DefaultChannel, DefaultDevice,
        &ins_impl.state.quat.qi,
        &eulers.phi,
        &eulers.theta,
        &eulers.psi,
        &ins_impl.state.speed.x,
        &ins_impl.state.speed.y,
        &ins_impl.state.speed.z,
        &ins_impl.state.pos.x,
        &ins_impl.state.pos.y,
        &ins_impl.state.pos.z,
        &ins_impl.state.bias.p,
        &ins_impl.state.bias.q,
        &ins_impl.state.bias.r,
        &ins_impl.state.as,
        &ins_impl.state.hb,
        &ins_impl.meas.baro_alt,
        &ins_impl.meas.pos_gps.z)
      });
#endif

#if LOG_INVARIANT_FILTER
  if (pprzLogFile.fs != NULL) {
    if (!log_started) {
      // log file header
      sdLogWriteLog(&pprzLogFile, "p q r ax ay az gx gy gz gvx gvy gvz mx my mz b qi qx qy qz bp bq br vx vy vz px py pz hb as\n");
      log_started = TRUE;
    }
    else {
      sdLogWriteLog(&pprzLogFile, "%.3f %.3f %.3f %.3f %.3f %.3f %.3f %.3f %.3f %.3f %.3f %.3f %.3f %.3f %.3f %.3f %.3f %.3f %.3f %.3f %.3f %.3f %.3f %.3f %.3f %.3f %.3f %.3f %.3f %.3f %.3f\n",
          ins_impl.cmd.rates.p,
          ins_impl.cmd.rates.q,
          ins_impl.cmd.rates.r,
          ins_impl.cmd.accel.x,
          ins_impl.cmd.accel.y,
          ins_impl.cmd.accel.z,
          ins_impl.meas.pos_gps.x,
          ins_impl.meas.pos_gps.y,
          ins_impl.meas.pos_gps.z,
          ins_impl.meas.speed_gps.x,
          ins_impl.meas.speed_gps.y,
          ins_impl.meas.speed_gps.z,
          ins_impl.meas.mag.x,
          ins_impl.meas.mag.y,
          ins_impl.meas.mag.z,
          ins_impl.meas.baro_alt,
          ins_impl.state.quat.qi,
          ins_impl.state.quat.qx,
          ins_impl.state.quat.qy,
          ins_impl.state.quat.qz,
          ins_impl.state.bias.p,
          ins_impl.state.bias.q,
          ins_impl.state.bias.r,
          ins_impl.state.speed.x,
          ins_impl.state.speed.y,
          ins_impl.state.speed.z,
          ins_impl.state.pos.x,
          ins_impl.state.pos.y,
          ins_impl.state.pos.z,
          ins_impl.state.hb,
          ins_impl.state.as);
    }
  }
#endif
}

void ahrs_update_gps(void) {

  if (gps.fix == GPS_FIX_3D && ins.status == INS_RUNNING) {
    ins_gps_fix_once = TRUE;

#if INS_UPDATE_FW_ESTIMATOR
    if (state.utm_initialized_f) {
      // position (local ned)
      ins_impl.meas.pos_gps.x = (gps.utm_pos.north / 100.0f) - state.utm_origin_f.north;
      ins_impl.meas.pos_gps.y = (gps.utm_pos.east / 100.0f) - state.utm_origin_f.east;
      ins_impl.meas.pos_gps.z = state.utm_origin_f.alt - (gps.hmsl / 1000.0f);
      // speed
      ins_impl.meas.speed_gps.x = gps.ned_vel.x / 100.0f;
      ins_impl.meas.speed_gps.y = gps.ned_vel.y / 100.0f;
      ins_impl.meas.speed_gps.z = gps.ned_vel.z / 100.0f;
    }
#else
    if (state.ned_initialized_f) {
      struct EcefCoor_f ecef_pos, ecef_vel;
      ECEF_FLOAT_OF_BFP(ecef_pos, gps.ecef_pos);
      ned_of_ecef_point_f(&ins_impl.meas.pos_gps, &state.ned_origin_f, &ecef_pos);
      ECEF_FLOAT_OF_BFP(ecef_vel, gps.ecef_vel);
      ned_of_ecef_vect_f(&ins_impl.meas.speed_gps, &state.ned_origin_f, &ecef_vel);
    }
#endif
  }

}


static void baro_cb(uint8_t __attribute__((unused)) sender_id, const float *pressure) {
  static float ins_qfe = 101325.0f;
  static float alpha = 10.0f;
  static int32_t i = 1;
  static float baro_moy = 0.0f;
  static float baro_prev = 0.0f;

  if (!ins_baro_initialized) {
    // try to find a stable qfe
    // TODO generic function in pprz_isa ?
    if (i == 1) {
      baro_moy = *pressure;
      baro_prev = *pressure;
    }
    baro_moy = (baro_moy*(i-1) + *pressure) / i;
    alpha = (10.*alpha + (baro_moy-baro_prev)) / (11.0f);
    baro_prev = baro_moy;
    // test stop condition
    if (fabs(alpha) < 0.005f) {
      ins_qfe = baro_moy;
      ins_baro_initialized = TRUE;
    }
    if (i == 250) {
      ins_qfe = *pressure;
      ins_baro_initialized = TRUE;
    }
    i++;
  }
  else { /* normal update with baro measurement */
    ins_impl.meas.baro_alt = -pprz_isa_height_of_pressure(*pressure, ins_qfe); // Z down
  }
}

void ahrs_update_accel(float dt __attribute__((unused))) {
}

// assume mag is dead when values are not moving anymore
#define MAG_FROZEN_COUNT 30

void ahrs_update_mag(float dt __attribute__((unused)) {
  static uint32_t mag_frozen_count = MAG_FROZEN_COUNT;
  static int32_t last_mx = 0;

  if (last_mx == imu.mag.x) {
    mag_frozen_count--;
    if (mag_frozen_count == 0) {
      // if mag is dead, better set measurements to zero
      FLOAT_VECT3_ZERO(ins_impl.meas.mag);
      mag_frozen_count = MAG_FROZEN_COUNT;
    }
  }
  else {
    // values are moving
    struct Int32RMat *body_to_imu_rmat = orientationGetRMat_i(&imu.body_to_imu);
    struct Int32Vect3 mag_meas_body;
    // new values in body frame
    int32_rmat_transp_vmult(&mag_meas_body, body_to_imu_rmat, &imu.mag);
    MAGS_FLOAT_OF_BFP(ins_impl.meas.mag, mag_meas_body);
    // reset counter
    mag_frozen_count = MAG_FROZEN_COUNT;
  }
  last_mx = imu.mag.x;
}


/** Compute dynamic mode
 *
 * x_dot = evolution_model + (gain_matrix * error)
 */
static inline void invariant_model(float* o, const float* x, const int n, const float* u, const int m __attribute__((unused))) {

  struct inv_state* s = (struct inv_state*)x;
  struct inv_command* c = (struct inv_command*)u;
  struct inv_state s_dot;
  struct FloatRates rates_unbiased;
  struct FloatVect3 tmp_vect;
  struct FloatQuat tmp_quat;

  // test accel sensitivity
  if (fabs(s->as) < 0.1) {
    // too small, return x_dot = 0 to avoid division by 0
    float_vect_zero(o, n);
    // TODO set ins state to error
    return;
  }

  /* dot_q = 0.5 * q * (x_rates - x_bias) + LE * q + (1 - ||q||^2) * q */
  RATES_DIFF(rates_unbiased, c->rates, s->bias);
  /* qd = 0.5 * q * rates_unbiased = -0.5 * rates_unbiased * q */
  float_quat_derivative(&s_dot.quat, &rates_unbiased, &(s->quat));

  float_quat_vmul_right(&tmp_quat, &(s->quat), &ins_impl.corr.LE);
  QUAT_ADD(s_dot.quat, tmp_quat);

  float norm2_r = 1. - FLOAT_QUAT_NORM2(s->quat);
  QUAT_SMUL(tmp_quat, s->quat, norm2_r);
  QUAT_ADD(s_dot.quat, tmp_quat);

  /* dot_V = A + (1/as) * (q * am * q-1) + ME */
  struct FloatQuat q_b2n;
  float_quat_invert(&q_b2n, &(s->quat));
  float_quat_vmult((struct FloatVect3*)&s_dot.speed, &q_b2n, &(c->accel));
  VECT3_SMUL(s_dot.speed, s_dot.speed, 1. / (s->as));
  VECT3_ADD(s_dot.speed, A);
  VECT3_ADD(s_dot.speed, ins_impl.corr.ME);

  /* dot_X = V + NE */
  VECT3_SUM(s_dot.pos, s->speed, ins_impl.corr.NE);

  /* bias_dot = q-1 * (OE) * q */
  float_quat_vmult(&tmp_vect, &(s->quat), &ins_impl.corr.OE);
  RATES_ASSIGN(s_dot.bias, tmp_vect.x, tmp_vect.y, tmp_vect.z);

  /* as_dot = as * RE */
  s_dot.as = (s->as) * (ins_impl.corr.RE);

  /* hb_dot = SE */
  s_dot.hb = ins_impl.corr.SE;

  // set output
  memcpy(o, &s_dot, n*sizeof(float));
}

/** Compute correction vectors
 * E = ( ŷ - y )
 * LE, ME, NE, OE : ( gain matrix * error )
 */
static inline void error_output(struct InsFloatInv * _ins) {

  struct FloatVect3 YBt, I, Ev, Eb, Ex, Itemp, Ebtemp, Evtemp;
  float Eh;
  float temp;

  // test accel sensitivity
  if (fabs(_ins->state.as) < 0.1) {
    // too small, don't do anything to avoid division by 0
    return;
  }

  /* YBt = q * yB * q-1  */
  struct FloatQuat q_b2n;
  float_quat_invert(&q_b2n, &(_ins->state.quat));
  float_quat_vmult(&YBt, &q_b2n, &(_ins->meas.mag));

  float_quat_vmult(&I, &q_b2n, &(_ins->cmd.accel));
  VECT3_SMUL(I, I, 1. / (_ins->state.as));

  /*--------- E = ( ŷ - y ) ----------*/
  /* Eb = ( B - YBt ) */
  VECT3_DIFF(Eb, B, YBt);

  // pos and speed error only if GPS data are valid
  // or while waiting first GPS data to prevent diverging
  if ((gps.fix == GPS_FIX_3D && ins.status == INS_RUNNING
#if INS_UPDATE_FW_ESTIMATOR
    && state.utm_initialized_f
#else
    && state.ned_initialized_f
#endif
    ) || !ins_gps_fix_once) {
    /* Ev = (V - YV)   */
    VECT3_DIFF(Ev, _ins->state.speed, _ins->meas.speed_gps);
    /* Ex = (X - YX)  */
    VECT3_DIFF(Ex, _ins->state.pos, _ins->meas.pos_gps);
  }
  else {
    FLOAT_VECT3_ZERO(Ev);
    FLOAT_VECT3_ZERO(Ex);
  }
  /* Eh = < X,e3 > - hb - YH */
  Eh = _ins->state.pos.z - _ins->state.hb - _ins->meas.baro_alt;

  /*--------------Gains--------------*/

  /**** LvEv + LbEb = -lvIa x Ev +  lb < B x Eb, Ia > Ia *****/
  VECT3_SMUL(Itemp, I, -_ins->gains.lv/100.);
  VECT3_CROSS_PRODUCT(Evtemp, Itemp, Ev);

  VECT3_CROSS_PRODUCT(Ebtemp, B, Eb);
  temp = VECT3_DOT_PRODUCT(Ebtemp, I);
  temp = (_ins->gains.lb/100.) * temp;

  VECT3_SMUL(Ebtemp, I, temp);
  VECT3_ADD(Evtemp, Ebtemp);
  VECT3_COPY(_ins->corr.LE, Evtemp);

  /***** MvEv + MhEh = -mv * Ev + (-mh * <Eh,e3>)********/
  _ins->corr.ME.x = (-_ins->gains.mv) * Ev.x + 0.;
  _ins->corr.ME.y = (-_ins->gains.mv) * Ev.y + 0.;
  _ins->corr.ME.z = ((-_ins->gains.mvz) * Ev.z) + ((-_ins->gains.mh) * Eh);

  /****** NxEx + NhEh = -nx * Ex + (-nh * <Eh, e3>) ********/
  _ins->corr.NE.x = (-_ins->gains.nx) * Ex.x + 0.;
  _ins->corr.NE.y = (-_ins->gains.nx) * Ex.y + 0.;
  _ins->corr.NE.z = ((-_ins->gains.nxz) * Ex.z) + ((-_ins->gains.nh) * Eh);

  /****** OvEv + ObEb = ovIa x Ev - ob < B x Eb, Ia > Ia ********/
  VECT3_SMUL(Itemp, I, _ins->gains.ov/1000.);
  VECT3_CROSS_PRODUCT(Evtemp, Itemp, Ev);

  VECT3_CROSS_PRODUCT(Ebtemp, B, Eb);
  temp = VECT3_DOT_PRODUCT(Ebtemp, I);
  temp = (-_ins->gains.ob/1000.) * temp;

  VECT3_SMUL(Ebtemp, I, temp);
  VECT3_ADD(Evtemp, Ebtemp);
  VECT3_COPY(_ins->corr.OE, Evtemp);

  /* a scalar */
  /****** RvEv + RhEh = rv < Ia, Ev > + (-rhEh) **************/
  _ins->corr.RE = ((_ins->gains.rv/100.) * VECT3_DOT_PRODUCT(Ev, I)) + ((-_ins->gains.rh/10000.) * Eh);

  /****** ShEh ******/
  _ins->corr.SE = (_ins->gains.sh) * Eh;

}


void float_quat_vmul_right(struct FloatQuat* mright, const struct FloatQuat* q,
                           struct FloatVect3* vi)
{
  struct FloatVect3 qvec, v1, v2;
  float qi;

  FLOAT_QUAT_EXTRACT(qvec, *q);
  qi = - VECT3_DOT_PRODUCT(*vi, qvec);
  VECT3_CROSS_PRODUCT(v1, *vi, qvec);
  VECT3_SMUL(v2, *vi, q->qi);
  VECT3_ADD(v2, v1);
  QUAT_ASSIGN(*mright, qi, v2.x, v2.y, v2.z);
}<|MERGE_RESOLUTION|>--- conflicted
+++ resolved
@@ -335,13 +335,8 @@
   ins.status = INS_RUNNING;
 }
 
-<<<<<<< HEAD
 void ahrs_propagate(float dt) {
-  struct NedCoor_f accel;
-=======
-void ahrs_propagate(void) {
   struct FloatVect3 accel;
->>>>>>> dd1746bd
   struct FloatRates body_rates;
 
   // realign all the filter if needed
