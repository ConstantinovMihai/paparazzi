--- conflicted
+++ resolved
@@ -44,9 +44,6 @@
                       action="store_true", dest="plot")
     parser.add_option("-v", "--verbose",
                       action="store_true", dest="verbose")
-    parser.add_option("-p", "--plot",
-                      help="Show resulting plots",
-                      action="store_true", dest="plot")
     (options, args) = parser.parse_args()
     if len(args) != 1:
         parser.error("incorrect number of arguments")
@@ -118,11 +115,6 @@
     print("")
 
     if options.plot:
-<<<<<<< HEAD
-        calibration_utils.plot_results(measurements, flt_idx, flt_meas, cp0, np0, cp1, np1, sensor_ref)
-        if options.sensor == "MAG":
-            calibration_utils.plot_mag_3d(flt_meas, cp1, p1)
-=======
         # if we are calibrating a mag, just draw first plot (non-blocking), then show the second
         if options.sensor == "MAG":
             calibration_utils.plot_results(False, measurements, flt_idx, flt_meas, cp0, np0, cp1, np1, sensor_ref)
@@ -130,7 +122,6 @@
         # otherwise show the first plot (blocking)
         else:
             calibration_utils.plot_results(True, measurements, flt_idx, flt_meas, cp0, np0, cp1, np1, sensor_ref)
->>>>>>> 29f6233d
 
 if __name__ == "__main__":
     main()